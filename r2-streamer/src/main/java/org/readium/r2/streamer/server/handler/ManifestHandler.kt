--- conflicted
+++ resolved
@@ -18,13 +18,8 @@
 internal class ManifestHandler : BaseHandler() {
 
     override fun handle(resource: RouterNanoHTTPD.UriResource, uri: Uri, parameters: Map<String, String>?): Response {
-<<<<<<< HEAD
         val fetcher = resource.initParameter(ServingFetcher::class.java)
-        return createResponse(mediaType = MediaType.WEBPUB_MANIFEST, body = fetcher.publication.jsonManifest)
-=======
-        val fetcher = resource.initParameter(Fetcher::class.java)
-        return createResponse(mediaType = MediaType.READIUM_WEBPUB_MANIFEST, body = fetcher.publication.manifest.toByteArray())
->>>>>>> c5bba57a
+        return createResponse(mediaType = MediaType.READIUM_WEBPUB_MANIFEST, body = fetcher.publication.jsonManifest)
     }
 
 }